/*
 * snode.c - a slim toolkit for network communication
 * Copyright (C) 2020  Volker Christian <me@vchrist.at>
 *
 * This program is free software: you can redistribute it and/or modify
 * it under the terms of the GNU General Public License as published by
 * the Free Software Foundation, either version 3 of the License, or
 * (at your option) any later version.
 *
 * This program is distributed in the hope that it will be useful,
 * but WITHOUT ANY WARRANTY; without even the implied warranty of
 * MERCHANTABILITY or FITNESS FOR A PARTICULAR PURPOSE.  See the
 * GNU General Public License for more details.
 *
 * You should have received a copy of the GNU General Public License
 * along with this program.  If not, see <http://www.gnu.org/licenses/>.
 */

#ifndef LEGACY_HTTPCLIENT_H
#define LEGACY_HTTPCLIENT_H

#ifndef DOXYGEN_SHOULD_SKIP_THIS

#endif /* DOXYGEN_SHOULD_SKIP_THIS */

<<<<<<< HEAD
#include "socket/legacy/SocketClient.h"
#include "socket/legacy/SocketConnection.h"
=======
#include "../HTTPClient.h"
#include "socket/legacy/SocketClient.h"
>>>>>>> 555aa394

namespace http {

    namespace legacy {

<<<<<<< HEAD
        class HTTPClient {
        public:
            HTTPClient(const std::function<void(net::socket::legacy::SocketConnection*)>& onConnect,
                       const std::function<void(ClientResponse& clientResponse)> onResponseReady,
                       const std::function<void(net::socket::legacy::SocketConnection*)> onDisconnect);

            void connect(const std::string& server, in_port_t port, const std::function<void(int err)>& onError);

        protected:
            std::function<void(net::socket::legacy::SocketConnection*)> onConnect;
            std::function<void(ClientResponse& clientResponse)> onResponseReady;
            std::function<void(net::socket::legacy::SocketConnection*)> onDisconnect;

            net::socket::legacy::SocketClient socketClient;
        };
=======
        using HTTPClient = http::HTTPClient<net::socket::legacy::SocketClient>;
>>>>>>> 555aa394

    } // namespace legacy

} // namespace http

#endif // LEGACY_HTTPCLIENT_H<|MERGE_RESOLUTION|>--- conflicted
+++ resolved
@@ -23,37 +23,14 @@
 
 #endif /* DOXYGEN_SHOULD_SKIP_THIS */
 
-<<<<<<< HEAD
-#include "socket/legacy/SocketClient.h"
-#include "socket/legacy/SocketConnection.h"
-=======
 #include "../HTTPClient.h"
 #include "socket/legacy/SocketClient.h"
->>>>>>> 555aa394
 
 namespace http {
 
     namespace legacy {
 
-<<<<<<< HEAD
-        class HTTPClient {
-        public:
-            HTTPClient(const std::function<void(net::socket::legacy::SocketConnection*)>& onConnect,
-                       const std::function<void(ClientResponse& clientResponse)> onResponseReady,
-                       const std::function<void(net::socket::legacy::SocketConnection*)> onDisconnect);
-
-            void connect(const std::string& server, in_port_t port, const std::function<void(int err)>& onError);
-
-        protected:
-            std::function<void(net::socket::legacy::SocketConnection*)> onConnect;
-            std::function<void(ClientResponse& clientResponse)> onResponseReady;
-            std::function<void(net::socket::legacy::SocketConnection*)> onDisconnect;
-
-            net::socket::legacy::SocketClient socketClient;
-        };
-=======
         using HTTPClient = http::HTTPClient<net::socket::legacy::SocketClient>;
->>>>>>> 555aa394
 
     } // namespace legacy
 
