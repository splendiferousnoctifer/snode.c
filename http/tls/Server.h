/*
 * snode.c - a slim toolkit for network communication
 * Copyright (C) 2020 Volker Christian <me@vchrist.at>
 *
 * This program is free software: you can redistribute it and/or modify
 * it under the terms of the GNU Lesser General Public License as published
 * by the Free Software Foundation, either version 3 of the License, or
 * (at your option) any later version.
 *
 * This program is distributed in the hope that it will be useful,
 * but WITHOUT ANY WARRANTY; without even the implied warranty of
 * MERCHANTABILITY or FITNESS FOR A PARTICULAR PURPOSE. See the
 * GNU Lesser General Public License for more details.
 *
 * You should have received a copy of the GNU Lesser General Public License
 * along with this program. If not, see <http://www.gnu.org/licenses/>.
 */

#ifndef TLS_SERVER_H
#define TLS_SERVER_H

#ifndef DOXYGEN_SHOULD_SKIP_THIS

#endif /* DOXYGEN_SHOULD_SKIP_THIS */

#include "../Server.h"
#include "socket/ip/tcp/ipv4/tls/SocketServer.h"
#include "socket/ip/tcp/ipv6/tls/SocketServer.h"

namespace http::tls {

    template <typename Request = http::Request, typename Response = http::Response>
    class Server : public http::Server<net::socket::ip::tcp::ipv4::tls::SocketServer, Request, Response> {
    public:
        using SocketServer = net::socket::ip::tcp::ipv4::tls::SocketServer;
        using SocketListener = typename SocketServer::SocketListener;
        using SocketConnection = typename SocketListener::SocketConnection;
        using Socket = typename SocketConnection::Socket;
        using SocketAddress = typename Socket::SocketAddress;

<<<<<<< HEAD
        using http::Server<SocketServer>::Server;
=======
        using http::Server<net::socket::ip::tcp::ipv4::tls::SocketServer, Request, Response>::Server;
>>>>>>> 8e2cca96
    };

    template <typename Request = http::Request, typename Response = http::Response>
    class Server6 : public http::Server<net::socket::ip::tcp::ipv6::tls::SocketServer, Request, Response> {
    public:
        using SocketServer = net::socket::ip::tcp::ipv6::tls::SocketServer;
        using SocketListener = typename SocketServer::SocketListener;
        using SocketConnection = typename SocketListener::SocketConnection;
        using Socket = typename SocketConnection::Socket;
        using SocketAddress = typename Socket::SocketAddress;

<<<<<<< HEAD
        using http::Server<SocketServer>::Server;
=======
        using http::Server<net::socket::ip::tcp::ipv6::tls::SocketServer, Request, Response>::Server;
>>>>>>> 8e2cca96
    };

} // namespace http::tls

#endif // TLS_SERVER_H<|MERGE_RESOLUTION|>--- conflicted
+++ resolved
@@ -38,11 +38,7 @@
         using Socket = typename SocketConnection::Socket;
         using SocketAddress = typename Socket::SocketAddress;
 
-<<<<<<< HEAD
-        using http::Server<SocketServer>::Server;
-=======
-        using http::Server<net::socket::ip::tcp::ipv4::tls::SocketServer, Request, Response>::Server;
->>>>>>> 8e2cca96
+        using http::Server<SocketServer, Request, Response>::Server;
     };
 
     template <typename Request = http::Request, typename Response = http::Response>
@@ -54,11 +50,7 @@
         using Socket = typename SocketConnection::Socket;
         using SocketAddress = typename Socket::SocketAddress;
 
-<<<<<<< HEAD
-        using http::Server<SocketServer>::Server;
-=======
-        using http::Server<net::socket::ip::tcp::ipv6::tls::SocketServer, Request, Response>::Server;
->>>>>>> 8e2cca96
+        using http::Server<SocketServer, Request, Response>::Server;
     };
 
 } // namespace http::tls
