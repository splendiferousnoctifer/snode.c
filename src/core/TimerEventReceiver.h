--- conflicted
+++ resolved
@@ -18,11 +18,8 @@
 
 #ifndef CORE_TIMEREVENTRECEIVER_H
 #define CORE_TIMEREVENTRECEIVER_H
-<<<<<<< HEAD
 
 #include "utils/Timeval.h" // IWYU pragma: export
-=======
->>>>>>> 910182d5
 
 #ifndef DOXYGEN_SHOULD_SKIP_THIS
 
