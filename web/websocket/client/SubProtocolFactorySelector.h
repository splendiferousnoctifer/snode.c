/*
 * snode.c - a slim toolkit for network communication
 * Copyright (C) 2020, 2021 Volker Christian <me@vchrist.at>
 *
 * This program is free software: you can redistribute it and/or modify
 * it under the terms of the GNU Lesser General Public License as published
 * by the Free Software Foundation, either version 3 of the License, or
 * (at your option) any later version.
 *
 * This program is distributed in the hope that it will be useful,
 * but WITHOUT ANY WARRANTY; without even the implied warranty of
 * MERCHANTABILITY or FITNESS FOR A PARTICULAR PURPOSE. See the
 * GNU Lesser General Public License for more details.
 *
 * You should have received a copy of the GNU Lesser General Public License
 * along with this program. If not, see <http://www.gnu.org/licenses/>.
 */

#ifndef WEB_WS_CLIENT_SUBPROTOCOLSELECTOR_H
#define WEB_WS_CLIENT_SUBPROTOCOLSELECTOR_H

#include "web/websocket/SubProtocolFactorySelector.h"
#include "web/websocket/client/SubProtocolFactory.h" // IWYU pragma: keep

#ifndef DOXYGEN_SHOULD_SKIP_THIS

#include <string> // for string

#endif /* DOXYGEN_SHOULD_SKIP_THIS */

namespace web::websocket::client {

    class SubProtocolFactorySelector : public web::websocket::SubProtocolFactorySelector<web::websocket::client::SubProtocolFactory> {
    public:
        static SubProtocolFactorySelector* instance();

        static void link(const std::string& subProtocolName, web::websocket::client::SubProtocolFactory* (*getSubProtocolFactory)());

    protected:
        SubProtocolFactorySelector();

        SubProtocolFactorySelector(const SubProtocolFactorySelector&) = delete;

        SubProtocolFactorySelector& operator=(const SubProtocolFactorySelector&) = delete;

<<<<<<< HEAD
        SubProtocolFactory* load(const std::string& subProtocolName) override;
=======
    private:
        using web::websocket::SubProtocolFactorySelector<web::websocket::client::SubProtocolFactory>::load;

        web::websocket::SubProtocolFactorySelector<web::websocket::client::SubProtocolFactory>::SubProtocolFactory*
        load(const std::string& subProtocolName);
>>>>>>> 85ba6b5a

        template <typename SubProtocolFactory>
        friend class web::websocket::SubProtocolFactorySelector;
    };

} // namespace web::websocket::client

#endif // WEB_WS_CLIENT_SUBPROTOCOLSELECTOR_H<|MERGE_RESOLUTION|>--- conflicted
+++ resolved
@@ -20,7 +20,10 @@
 #define WEB_WS_CLIENT_SUBPROTOCOLSELECTOR_H
 
 #include "web/websocket/SubProtocolFactorySelector.h"
-#include "web/websocket/client/SubProtocolFactory.h" // IWYU pragma: keep
+
+namespace web::websocket::client {
+    class SubProtocolFactory;
+}
 
 #ifndef DOXYGEN_SHOULD_SKIP_THIS
 
@@ -34,24 +37,18 @@
     public:
         static SubProtocolFactorySelector* instance();
 
-        static void link(const std::string& subProtocolName, web::websocket::client::SubProtocolFactory* (*getSubProtocolFactory)());
+        static void link(const std::string& subProtocolName, SubProtocolFactory* (*getSubProtocolFactory)());
 
-    protected:
+    private:
         SubProtocolFactorySelector();
 
         SubProtocolFactorySelector(const SubProtocolFactorySelector&) = delete;
 
         SubProtocolFactorySelector& operator=(const SubProtocolFactorySelector&) = delete;
 
-<<<<<<< HEAD
-        SubProtocolFactory* load(const std::string& subProtocolName) override;
-=======
-    private:
         using web::websocket::SubProtocolFactorySelector<web::websocket::client::SubProtocolFactory>::load;
 
-        web::websocket::SubProtocolFactorySelector<web::websocket::client::SubProtocolFactory>::SubProtocolFactory*
-        load(const std::string& subProtocolName);
->>>>>>> 85ba6b5a
+        SubProtocolFactory* load(const std::string& subProtocolName);
 
         template <typename SubProtocolFactory>
         friend class web::websocket::SubProtocolFactorySelector;
