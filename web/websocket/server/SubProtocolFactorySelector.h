--- conflicted
+++ resolved
@@ -20,7 +20,10 @@
 #define WEB_WS_SERVER_SUBPROTOCOLSELECTOR_H
 
 #include "web/websocket/SubProtocolFactorySelector.h"
-#include "web/websocket/server/SubProtocolFactory.h" // IWYU pragma: keep
+
+namespace web::websocket::server {
+    class SubProtocolFactory;
+}
 
 #ifndef DOXYGEN_SHOULD_SKIP_THIS
 
@@ -34,21 +37,17 @@
     public:
         static SubProtocolFactorySelector* instance();
 
-        static void link(const std::string& subProtocolName, web::websocket::server::SubProtocolFactory* (*getSubProtocolFactory)());
+        static void link(const std::string& subProtocolName, SubProtocolFactory* (*getSubProtocolFactory)());
 
-    protected:
+    private:
         SubProtocolFactorySelector();
 
         SubProtocolFactorySelector(const SubProtocolFactorySelector&) = delete;
 
         SubProtocolFactorySelector& operator=(const SubProtocolFactorySelector&) = delete;
 
-<<<<<<< HEAD
-=======
-    private:
         using web::websocket::SubProtocolFactorySelector<web::websocket::server::SubProtocolFactory>::load;
 
->>>>>>> 85ba6b5a
         SubProtocolFactory* load(const std::string& subProtocolName) override;
 
         template <typename SubProtocolFactory>
